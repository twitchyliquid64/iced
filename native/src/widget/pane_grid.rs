//! Let your users split regions of your application and organize layout dynamically.
//!
//! [![Pane grid - Iced](https://thumbs.gfycat.com/MixedFlatJellyfish-small.gif)](https://gfycat.com/mixedflatjellyfish)
//!
//! # Example
//! The [`pane_grid` example] showcases how to use a [`PaneGrid`] with resizing,
//! drag and drop, and hotkey support.
//!
//! [`pane_grid` example]: https://github.com/hecrj/iced/tree/0.1/examples/pane_grid
//! [`PaneGrid`]: struct.PaneGrid.html
mod axis;
mod configuration;
mod content;
mod direction;
mod node;
mod pane;
mod split;
mod state;
mod title_bar;

pub use axis::Axis;
pub use configuration::Configuration;
pub use content::Content;
pub use direction::Direction;
pub use node::Node;
pub use pane::Pane;
pub use split::Split;
pub use state::{Focus, State};
pub use title_bar::TitleBar;

use crate::{
<<<<<<< HEAD
    container, keyboard, layout, mouse, row, Clipboard, Element, Event, Hasher,
    Layout, Length, Point, Rectangle, Size, Widget,
=======
    keyboard, layout, mouse, Clipboard, Element, Event, Hasher, Layout, Length,
    Point, Rectangle, Size, Widget,
>>>>>>> dcc4bb77
};

/// A collection of panes distributed using either vertical or horizontal splits
/// to completely fill the space available.
///
/// [![Pane grid - Iced](https://thumbs.gfycat.com/MixedFlatJellyfish-small.gif)](https://gfycat.com/mixedflatjellyfish)
///
/// This distribution of space is common in tiling window managers (like
/// [`awesome`](https://awesomewm.org/), [`i3`](https://i3wm.org/), or even
/// [`tmux`](https://github.com/tmux/tmux)).
///
/// A [`PaneGrid`] supports:
///
/// * Vertical and horizontal splits
/// * Tracking of the last active pane
/// * Mouse-based resizing
/// * Drag and drop to reorganize panes
/// * Hotkey support
/// * Configurable modifier keys
/// * [`State`] API to perform actions programmatically (`split`, `swap`, `resize`, etc.)
///
/// ## Example
///
/// ```
/// # use iced_native::{pane_grid, Text};
/// #
/// # type PaneGrid<'a, Message> =
/// #     iced_native::PaneGrid<'a, Message, iced_native::renderer::Null>;
/// #
/// enum PaneState {
///     SomePane,
///     AnotherKindOfPane,
/// }
///
/// enum Message {
///     PaneDragged(pane_grid::DragEvent),
///     PaneResized(pane_grid::ResizeEvent),
/// }
///
/// let (mut state, _) = pane_grid::State::new(PaneState::SomePane);
///
/// let pane_grid =
///     PaneGrid::new(&mut state, |pane, state, focus| {
///         pane_grid::Content::new(match state {
///             PaneState::SomePane => Text::new("This is some pane"),
///             PaneState::AnotherKindOfPane => Text::new("This is another kind of pane"),
///         })
///     })
///     .on_drag(Message::PaneDragged)
///     .on_resize(Message::PaneResized);
/// ```
///
/// [`PaneGrid`]: struct.PaneGrid.html
/// [`State`]: struct.State.html
#[allow(missing_debug_implementations)]
pub struct PaneGrid<'a, Message, Renderer: container::Renderer> {
    state: &'a mut state::Internal,
    pressed_modifiers: &'a mut keyboard::ModifiersState,
    elements: Vec<(Pane, Content<'a, Message, Renderer>)>,
    width: Length,
    height: Length,
    spacing: u16,
    modifier_keys: keyboard::ModifiersState,
    on_drag: Option<Box<dyn Fn(DragEvent) -> Message + 'a>>,
    on_resize: Option<(u16, Box<dyn Fn(ResizeEvent) -> Message + 'a>)>,
    on_key_press: Option<Box<dyn Fn(KeyPressEvent) -> Option<Message> + 'a>>,
}

impl<'a, Message, Renderer> PaneGrid<'a, Message, Renderer>
where
    Renderer: container::Renderer,
{
    /// Creates a [`PaneGrid`] with the given [`State`] and view function.
    ///
    /// The view function will be called to display each [`Pane`] present in the
    /// [`State`].
    ///
    /// [`PaneGrid`]: struct.PaneGrid.html
    /// [`State`]: struct.State.html
    /// [`Pane`]: struct.Pane.html
    pub fn new<T>(
        state: &'a mut State<T>,
        view: impl Fn(
            Pane,
            &'a mut T,
            Option<Focus>,
        ) -> Content<'a, Message, Renderer>,
    ) -> Self {
        let elements = {
            let action = state.internal.action();
            let current_focus = action.focus();

            state
                .panes
                .iter_mut()
                .map(move |(pane, pane_state)| {
                    let focus = match current_focus {
                        Some((focused_pane, focus))
                            if *pane == focused_pane =>
                        {
                            Some(focus)
                        }
                        _ => None,
                    };

                    (*pane, view(*pane, pane_state, focus))
                })
                .collect()
        };

        Self {
            state: &mut state.internal,
            pressed_modifiers: &mut state.modifiers,
            elements,
            width: Length::Fill,
            height: Length::Fill,
            spacing: 0,
            modifier_keys: keyboard::ModifiersState {
                control: true,
                ..Default::default()
            },
            on_drag: None,
            on_resize: None,
            on_key_press: None,
        }
    }

    /// Sets the width of the [`PaneGrid`].
    ///
    /// [`PaneGrid`]: struct.PaneGrid.html
    pub fn width(mut self, width: Length) -> Self {
        self.width = width;
        self
    }

    /// Sets the height of the [`PaneGrid`].
    ///
    /// [`PaneGrid`]: struct.PaneGrid.html
    pub fn height(mut self, height: Length) -> Self {
        self.height = height;
        self
    }

    /// Sets the spacing _between_ the panes of the [`PaneGrid`].
    ///
    /// [`PaneGrid`]: struct.PaneGrid.html
    pub fn spacing(mut self, units: u16) -> Self {
        self.spacing = units;
        self
    }

    /// Sets the modifier keys of the [`PaneGrid`].
    ///
    /// The modifier keys will need to be pressed to trigger dragging, and key
    /// events.
    ///
    /// The default modifier key is `Ctrl`.
    ///
    /// [`PaneGrid`]: struct.PaneGrid.html
    pub fn modifier_keys(
        mut self,
        modifier_keys: keyboard::ModifiersState,
    ) -> Self {
        self.modifier_keys = modifier_keys;
        self
    }

    /// Enables the drag and drop interactions of the [`PaneGrid`], which will
    /// use the provided function to produce messages.
    ///
    /// Panes can be dragged using `Modifier keys + Left click`.
    ///
    /// [`PaneGrid`]: struct.PaneGrid.html
    pub fn on_drag<F>(mut self, f: F) -> Self
    where
        F: 'a + Fn(DragEvent) -> Message,
    {
        self.on_drag = Some(Box::new(f));
        self
    }

    /// Enables the resize interactions of the [`PaneGrid`], which will
    /// use the provided function to produce messages.
    ///
    /// The `leeway` describes the amount of space around a split that can be
    /// used to grab it.
    ///
    /// [`PaneGrid`]: struct.PaneGrid.html
    pub fn on_resize<F>(mut self, leeway: u16, f: F) -> Self
    where
        F: 'a + Fn(ResizeEvent) -> Message,
    {
        self.on_resize = Some((leeway, Box::new(f)));
        self
    }

    /// Captures hotkey interactions with the [`PaneGrid`], using the provided
    /// function to produce messages.
    ///
    /// The function will be called when:
    ///   - a [`Pane`] is focused
    ///   - a key is pressed
    ///   - all the modifier keys are pressed
    ///
    /// If the function returns `None`, the key press event will be discarded
    /// without producing any message.
    ///
    /// This method is particularly useful to implement hotkey interactions.
    /// For instance, you can use it to enable splitting, swapping, or resizing
    /// panes by pressing combinations of keys.
    ///
    /// [`PaneGrid`]: struct.PaneGrid.html
    /// [`Pane`]: struct.Pane.html
    pub fn on_key_press<F>(mut self, f: F) -> Self
    where
        F: 'a + Fn(KeyPressEvent) -> Option<Message>,
    {
        self.on_key_press = Some(Box::new(f));
        self
    }

    fn click_pane(
        &mut self,
        layout: Layout<'_>,
        cursor_position: Point,
        messages: &mut Vec<Message>,
    ) {
        let mut clicked_region =
            self.elements.iter().zip(layout.children()).filter(
                |(_, layout)| layout.bounds().contains(cursor_position),
            );

        if let Some(((pane, _), _)) = clicked_region.next() {
            match &self.on_drag {
                Some(on_drag)
                    if self.pressed_modifiers.matches(self.modifier_keys) =>
                {
                    self.state.pick_pane(pane);

                    messages.push(on_drag(DragEvent::Picked { pane: *pane }));
                }
                _ => {
                    self.state.focus(pane);
                }
            }
        } else {
            self.state.unfocus();
        }
    }

    fn trigger_resize(
        &mut self,
        layout: Layout<'_>,
        cursor_position: Point,
        messages: &mut Vec<Message>,
    ) {
        if let Some((_, on_resize)) = &self.on_resize {
            if let Some((split, _)) = self.state.picked_split() {
                let bounds = layout.bounds();

                let splits = self.state.splits(
                    f32::from(self.spacing),
                    Size::new(bounds.width, bounds.height),
                );

                if let Some((axis, rectangle, _)) = splits.get(&split) {
                    let ratio = match axis {
                        Axis::Horizontal => {
                            let position =
                                cursor_position.y - bounds.y - rectangle.y;

                            (position / rectangle.height).max(0.1).min(0.9)
                        }
                        Axis::Vertical => {
                            let position =
                                cursor_position.x - bounds.x - rectangle.x;

                            (position / rectangle.width).max(0.1).min(0.9)
                        }
                    };

                    messages.push(on_resize(ResizeEvent { split, ratio }));
                }
            }
        }
    }
}

/// An event produced during a drag and drop interaction of a [`PaneGrid`].
///
/// [`PaneGrid`]: struct.PaneGrid.html
#[derive(Debug, Clone, Copy)]
pub enum DragEvent {
    /// A [`Pane`] was picked for dragging.
    ///
    /// [`Pane`]: struct.Pane.html
    Picked {
        /// The picked [`Pane`].
        ///
        /// [`Pane`]: struct.Pane.html
        pane: Pane,
    },

    /// A [`Pane`] was dropped on top of another [`Pane`].
    ///
    /// [`Pane`]: struct.Pane.html
    Dropped {
        /// The picked [`Pane`].
        ///
        /// [`Pane`]: struct.Pane.html
        pane: Pane,

        /// The [`Pane`] where the picked one was dropped on.
        ///
        /// [`Pane`]: struct.Pane.html
        target: Pane,
    },

    /// A [`Pane`] was picked and then dropped outside of other [`Pane`]
    /// boundaries.
    ///
    /// [`Pane`]: struct.Pane.html
    Canceled {
        /// The picked [`Pane`].
        ///
        /// [`Pane`]: struct.Pane.html
        pane: Pane,
    },
}

/// An event produced during a resize interaction of a [`PaneGrid`].
///
/// [`PaneGrid`]: struct.PaneGrid.html
#[derive(Debug, Clone, Copy)]
pub struct ResizeEvent {
    /// The [`Split`] that is being dragged for resizing.
    ///
    /// [`Split`]: struct.Split.html
    pub split: Split,

    /// The new ratio of the [`Split`].
    ///
    /// The ratio is a value in [0, 1], representing the exact position of a
    /// [`Split`] between two panes.
    ///
    /// [`Split`]: struct.Split.html
    pub ratio: f32,
}

/// An event produced during a key press interaction of a [`PaneGrid`].
///
/// [`PaneGrid`]: struct.PaneGrid.html
#[derive(Debug, Clone, Copy)]
pub struct KeyPressEvent {
    /// The key that was pressed.
    pub key_code: keyboard::KeyCode,

    /// The state of the modifier keys when the key was pressed.
    pub modifiers: keyboard::ModifiersState,
}

impl<'a, Message, Renderer> Widget<Message, Renderer>
    for PaneGrid<'a, Message, Renderer>
where
    Renderer: self::Renderer + container::Renderer,
{
    fn width(&self) -> Length {
        self.width
    }

    fn height(&self) -> Length {
        self.height
    }

    fn layout(
        &self,
        renderer: &Renderer,
        limits: &layout::Limits,
    ) -> layout::Node {
        let limits = limits.width(self.width).height(self.height);
        let size = limits.resolve(Size::ZERO);

        let regions = self.state.regions(f32::from(self.spacing), size);

        let children = self
            .elements
            .iter()
            .filter_map(|(pane, element)| {
                let region = regions.get(pane)?;
                let size = Size::new(region.width, region.height);

                let mut node =
                    element.layout(renderer, &layout::Limits::new(size, size));

                node.move_to(Point::new(region.x, region.y));

                Some(node)
            })
            .collect();

        layout::Node::with_children(size, children)
    }

    fn on_event(
        &mut self,
        event: Event,
        layout: Layout<'_>,
        cursor_position: Point,
        messages: &mut Vec<Message>,
        renderer: &Renderer,
        clipboard: Option<&dyn Clipboard>,
    ) {
        match event {
            Event::Mouse(mouse_event) => match mouse_event {
                mouse::Event::ButtonPressed(mouse::Button::Left) => {
<<<<<<< HEAD
                    let mut clicked_region =
                        self.elements.iter().zip(layout.children()).filter(
                            |(_, layout)| {
                                layout.bounds().contains(cursor_position)
                            },
                        );

                    if let Some(((pane, content), layout)) =
                        clicked_region.next()
                    {
                        match &self.on_drag {
                            Some(on_drag) => {
                                if let Some(origin) =
                                    content.drag_origin(layout, cursor_position)
                                {
                                    self.state.pick_pane(pane, origin);

                                    messages.push(on_drag(DragEvent::Picked {
                                        pane: *pane,
                                    }));
                                } else {
                                    self.state.focus(pane);
=======
                    let bounds = layout.bounds();

                    if bounds.contains(cursor_position) {
                        match self.on_resize {
                            Some((leeway, _)) => {
                                let relative_cursor = Point::new(
                                    cursor_position.x - bounds.x,
                                    cursor_position.y - bounds.y,
                                );

                                let splits = self.state.splits(
                                    f32::from(self.spacing),
                                    Size::new(bounds.width, bounds.height),
                                );

                                let clicked_split = hovered_split(
                                    splits.iter(),
                                    f32::from(self.spacing + leeway),
                                    relative_cursor,
                                );

                                if let Some((split, axis)) = clicked_split {
                                    self.state.pick_split(&split, axis);
                                } else {
                                    self.click_pane(
                                        layout,
                                        cursor_position,
                                        messages,
                                    );
>>>>>>> dcc4bb77
                                }
                            }
                            None => {
                                self.click_pane(
                                    layout,
                                    cursor_position,
                                    messages,
                                );
                            }
                        }
                    }
                }
                mouse::Event::ButtonReleased(mouse::Button::Left) => {
                    if let Some((pane, _)) = self.state.picked_pane() {
                        self.state.focus(&pane);

                        if let Some(on_drag) = &self.on_drag {
                            let mut dropped_region = self
                                .elements
                                .iter()
                                .zip(layout.children())
                                .filter(|(_, layout)| {
                                    layout.bounds().contains(cursor_position)
                                });

                            let event = match dropped_region.next() {
                                Some(((target, _), _)) if pane != *target => {
                                    DragEvent::Dropped {
                                        pane,
                                        target: *target,
                                    }
                                }
                                _ => DragEvent::Canceled { pane },
                            };

                            messages.push(on_drag(event));
                        }
                    } else if self.state.picked_split().is_some() {
                        self.state.drop_split();
                    }
                }
                mouse::Event::CursorMoved { .. } => {
                    self.trigger_resize(layout, cursor_position, messages);
                }
                _ => {}
            },
            Event::Keyboard(keyboard_event) => {
                match keyboard_event {
                    keyboard::Event::KeyPressed {
                        modifiers,
                        key_code,
                    } => {
                        if let Some(on_key_press) = &self.on_key_press {
                            // TODO: Discard when event is captured
                            if let Some(_) = self.state.active_pane() {
                                if modifiers.matches(self.modifier_keys) {
                                    if let Some(message) =
                                        on_key_press(KeyPressEvent {
                                            key_code,
                                            modifiers,
                                        })
                                    {
                                        messages.push(message);
                                    }
                                }
                            }
                        }

                        *self.pressed_modifiers = modifiers;
                    }
                    keyboard::Event::KeyReleased { modifiers, .. } => {
                        *self.pressed_modifiers = modifiers;
                    }
                    _ => {}
                }
            }
            _ => {}
        }

        if self.state.picked_pane().is_none() {
            {
                self.elements.iter_mut().zip(layout.children()).for_each(
                    |((_, pane), layout)| {
                        pane.on_event(
                            event.clone(),
                            layout,
                            cursor_position,
                            messages,
                            renderer,
                            clipboard,
                        )
                    },
                );
            }
        }
    }

    fn draw(
        &self,
        renderer: &mut Renderer,
        defaults: &Renderer::Defaults,
        layout: Layout<'_>,
        cursor_position: Point,
    ) -> Renderer::Output {
<<<<<<< HEAD
        self::Renderer::draw(
            renderer,
=======
        let picked_split = self
            .state
            .picked_split()
            .or_else(|| match self.on_resize {
                Some((leeway, _)) => {
                    let bounds = layout.bounds();

                    let relative_cursor = Point::new(
                        cursor_position.x - bounds.x,
                        cursor_position.y - bounds.y,
                    );

                    let splits = self
                        .state
                        .splits(f32::from(self.spacing), bounds.size());

                    hovered_split(
                        splits.iter(),
                        f32::from(self.spacing + leeway),
                        relative_cursor,
                    )
                }
                None => None,
            })
            .map(|(_, axis)| axis);

        renderer.draw(
>>>>>>> dcc4bb77
            defaults,
            &self.elements,
            self.state.picked_pane(),
            picked_split,
            layout,
            cursor_position,
        )
    }

    fn hash_layout(&self, state: &mut Hasher) {
        use std::hash::Hash;
        struct Marker;
        std::any::TypeId::of::<Marker>().hash(state);

        self.width.hash(state);
        self.height.hash(state);
        self.state.hash_layout(state);

        for (_, element) in &self.elements {
            element.hash_layout(state);
        }
    }
}

/// The renderer of a [`PaneGrid`].
///
/// Your [renderer] will need to implement this trait before being
/// able to use a [`PaneGrid`] in your user interface.
///
/// [`PaneGrid`]: struct.PaneGrid.html
/// [renderer]: ../../renderer/index.html
pub trait Renderer: crate::Renderer + container::Renderer + Sized {
    /// Draws a [`PaneGrid`].
    ///
    /// It receives:
    /// - the elements of the [`PaneGrid`]
    /// - the [`Pane`] that is currently being dragged
    /// - the [`Axis`] that is currently being resized
    /// - the [`Layout`] of the [`PaneGrid`] and its elements
    /// - the cursor position
    ///
    /// [`PaneGrid`]: struct.PaneGrid.html
    /// [`Pane`]: struct.Pane.html
    /// [`Layout`]: ../layout/struct.Layout.html
    fn draw<Message>(
        &mut self,
        defaults: &Self::Defaults,
        content: &[(Pane, Content<'_, Message, Self>)],
        dragging: Option<(Pane, Point)>,
        resizing: Option<Axis>,
        layout: Layout<'_>,
        cursor_position: Point,
    ) -> Self::Output;

    /// Draws a [`Pane`].
    ///
    /// It receives:
    /// - the [`TitleBar`] of the [`Pane`], if any
    /// - the [`Content`] of the [`Pane`]
    /// - the [`Layout`] of the [`Pane`] and its elements
    /// - the cursor position
    ///
    /// [`Pane`]: struct.Pane.html
    /// [`Layout`]: ../layout/struct.Layout.html
    fn draw_pane<Message>(
        &mut self,
        defaults: &Self::Defaults,
        bounds: Rectangle,
        style: &Self::Style,
        title_bar: Option<(&TitleBar<'_, Message, Self>, Layout<'_>)>,
        body: (&Element<'_, Message, Self>, Layout<'_>),
        cursor_position: Point,
    ) -> Self::Output;

    fn draw_title_bar<Message>(
        &mut self,
        defaults: &Self::Defaults,
        bounds: Rectangle,
        style: &Self::Style,
        title: (&Element<'_, Message, Self>, Layout<'_>),
        controls: Option<(&Element<'_, Message, Self>, Layout<'_>)>,
        cursor_position: Point,
    ) -> Self::Output;
}

impl<'a, Message, Renderer> From<PaneGrid<'a, Message, Renderer>>
    for Element<'a, Message, Renderer>
where
    Renderer: 'a + self::Renderer + row::Renderer,
    Message: 'a,
{
    fn from(
        pane_grid: PaneGrid<'a, Message, Renderer>,
    ) -> Element<'a, Message, Renderer> {
        Element::new(pane_grid)
    }
}

/*
 * Helpers
 */
fn hovered_split<'a>(
    splits: impl Iterator<Item = (&'a Split, &'a (Axis, Rectangle, f32))>,
    spacing: f32,
    cursor_position: Point,
) -> Option<(Split, Axis)> {
    splits
        .filter_map(|(split, (axis, region, ratio))| {
            let bounds =
                axis.split_line_bounds(*region, *ratio, f32::from(spacing));

            if bounds.contains(cursor_position) {
                Some((*split, *axis))
            } else {
                None
            }
        })
        .next()
}<|MERGE_RESOLUTION|>--- conflicted
+++ resolved
@@ -29,13 +29,8 @@
 pub use title_bar::TitleBar;
 
 use crate::{
-<<<<<<< HEAD
     container, keyboard, layout, mouse, row, Clipboard, Element, Event, Hasher,
     Layout, Length, Point, Rectangle, Size, Widget,
-=======
-    keyboard, layout, mouse, Clipboard, Element, Event, Hasher, Layout, Length,
-    Point, Rectangle, Size, Widget,
->>>>>>> dcc4bb77
 };
 
 /// A collection of panes distributed using either vertical or horizontal splits
@@ -206,8 +201,6 @@
     /// Enables the drag and drop interactions of the [`PaneGrid`], which will
     /// use the provided function to produce messages.
     ///
-    /// Panes can be dragged using `Modifier keys + Left click`.
-    ///
     /// [`PaneGrid`]: struct.PaneGrid.html
     pub fn on_drag<F>(mut self, f: F) -> Self
     where
@@ -256,7 +249,12 @@
         self.on_key_press = Some(Box::new(f));
         self
     }
-
+}
+
+impl<'a, Message, Renderer> PaneGrid<'a, Message, Renderer>
+where
+    Renderer: self::Renderer,
+{
     fn click_pane(
         &mut self,
         layout: Layout<'_>,
@@ -268,16 +266,21 @@
                 |(_, layout)| layout.bounds().contains(cursor_position),
             );
 
-        if let Some(((pane, _), _)) = clicked_region.next() {
+        if let Some(((pane, content), layout)) = clicked_region.next() {
             match &self.on_drag {
-                Some(on_drag)
-                    if self.pressed_modifiers.matches(self.modifier_keys) =>
-                {
-                    self.state.pick_pane(pane);
-
-                    messages.push(on_drag(DragEvent::Picked { pane: *pane }));
+                Some(on_drag) => {
+                    if let Some(origin) =
+                        content.drag_origin(layout, cursor_position)
+                    {
+                        self.state.pick_pane(pane, origin);
+
+                        messages
+                            .push(on_drag(DragEvent::Picked { pane: *pane }));
+                    } else {
+                        self.state.focus(pane);
+                    }
                 }
-                _ => {
+                None => {
                     self.state.focus(pane);
                 }
             }
@@ -451,30 +454,6 @@
         match event {
             Event::Mouse(mouse_event) => match mouse_event {
                 mouse::Event::ButtonPressed(mouse::Button::Left) => {
-<<<<<<< HEAD
-                    let mut clicked_region =
-                        self.elements.iter().zip(layout.children()).filter(
-                            |(_, layout)| {
-                                layout.bounds().contains(cursor_position)
-                            },
-                        );
-
-                    if let Some(((pane, content), layout)) =
-                        clicked_region.next()
-                    {
-                        match &self.on_drag {
-                            Some(on_drag) => {
-                                if let Some(origin) =
-                                    content.drag_origin(layout, cursor_position)
-                                {
-                                    self.state.pick_pane(pane, origin);
-
-                                    messages.push(on_drag(DragEvent::Picked {
-                                        pane: *pane,
-                                    }));
-                                } else {
-                                    self.state.focus(pane);
-=======
                     let bounds = layout.bounds();
 
                     if bounds.contains(cursor_position) {
@@ -504,7 +483,6 @@
                                         cursor_position,
                                         messages,
                                     );
->>>>>>> dcc4bb77
                                 }
                             }
                             None => {
@@ -609,10 +587,6 @@
         layout: Layout<'_>,
         cursor_position: Point,
     ) -> Renderer::Output {
-<<<<<<< HEAD
-        self::Renderer::draw(
-            renderer,
-=======
         let picked_split = self
             .state
             .picked_split()
@@ -639,8 +613,8 @@
             })
             .map(|(_, axis)| axis);
 
-        renderer.draw(
->>>>>>> dcc4bb77
+        self::Renderer::draw(
+            renderer,
             defaults,
             &self.elements,
             self.state.picked_pane(),
